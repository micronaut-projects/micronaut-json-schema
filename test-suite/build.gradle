plugins {
    id 'io.micronaut.build.internal.json-schema-module'
}

dependencies {
    implementation(mnValidation.validation)
    implementation(projects.micronautJsonSchemaAnnotations)
    implementation(mnSerde.micronaut.serde.jackson)

    testAnnotationProcessor(projects.micronautJsonSchemaProcessor)
    testAnnotationProcessor(mnSerde.micronaut.serde.processor)
    testAnnotationProcessor(mn.micronaut.inject.java)

    api(mn.jackson.databind)

    testImplementation(mn.micronaut.http.server.netty)
    testImplementation(mn.micronaut.http.client)
    testImplementation(libs.json.schema.validator)
    testImplementation(mn.micronaut.inject.kotlin.test)
    testImplementation(mn.micronaut.inject.groovy.test)
    testImplementation(mn.micronaut.inject.java.test)
    testImplementation(mn.micronaut.inject)

    testImplementation(mnTest.micronaut.test.junit5)
    testImplementation(libs.junit.jupiter.api)
    testRuntimeOnly(libs.junit.jupiter.engine)
    testImplementation(libs.junit.jupiter.params)
}

<<<<<<< HEAD
configurations.configureEach {
    all*.exclude group: "ch.qos.logback"
=======

test {
    maxHeapSize = "1024m"
>>>>>>> 95aa553e
}<|MERGE_RESOLUTION|>--- conflicted
+++ resolved
@@ -25,14 +25,4 @@
     testImplementation(libs.junit.jupiter.api)
     testRuntimeOnly(libs.junit.jupiter.engine)
     testImplementation(libs.junit.jupiter.params)
-}
-
-<<<<<<< HEAD
-configurations.configureEach {
-    all*.exclude group: "ch.qos.logback"
-=======
-
-test {
-    maxHeapSize = "1024m"
->>>>>>> 95aa553e
 }