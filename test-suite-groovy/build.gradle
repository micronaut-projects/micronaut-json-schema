--- conflicted
+++ resolved
@@ -23,14 +23,4 @@
     testImplementation(mn.micronaut.inject.groovy.test)
     testImplementation(mn.micronaut.inject.java.test)
     testImplementation(mn.micronaut.inject)
-}
-
-<<<<<<< HEAD
-configurations.configureEach {
-    all*.exclude group: "ch.qos.logback"
-=======
-
-test {
-    maxHeapSize = "1024m"
->>>>>>> 95aa553e
 }