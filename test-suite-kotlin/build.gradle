--- conflicted
+++ resolved
@@ -27,14 +27,4 @@
 compileTestGroovy {
     dependsOn tasks.getByPath('compileTestKotlin')
     classpath += files(compileTestKotlin)
-}
-
-<<<<<<< HEAD
-configurations.configureEach {
-    all*.exclude group: "ch.qos.logback"
-=======
-
-test {
-    maxHeapSize = "1024m"
->>>>>>> 95aa553e
 }